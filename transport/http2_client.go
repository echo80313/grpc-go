/*
 *
 * Copyright 2014, Google Inc.
 * All rights reserved.
 *
 * Redistribution and use in source and binary forms, with or without
 * modification, are permitted provided that the following conditions are
 * met:
 *
 *     * Redistributions of source code must retain the above copyright
 * notice, this list of conditions and the following disclaimer.
 *     * Redistributions in binary form must reproduce the above
 * copyright notice, this list of conditions and the following disclaimer
 * in the documentation and/or other materials provided with the
 * distribution.
 *     * Neither the name of Google Inc. nor the names of its
 * contributors may be used to endorse or promote products derived from
 * this software without specific prior written permission.
 *
 * THIS SOFTWARE IS PROVIDED BY THE COPYRIGHT HOLDERS AND CONTRIBUTORS
 * "AS IS" AND ANY EXPRESS OR IMPLIED WARRANTIES, INCLUDING, BUT NOT
 * LIMITED TO, THE IMPLIED WARRANTIES OF MERCHANTABILITY AND FITNESS FOR
 * A PARTICULAR PURPOSE ARE DISCLAIMED. IN NO EVENT SHALL THE COPYRIGHT
 * OWNER OR CONTRIBUTORS BE LIABLE FOR ANY DIRECT, INDIRECT, INCIDENTAL,
 * SPECIAL, EXEMPLARY, OR CONSEQUENTIAL DAMAGES (INCLUDING, BUT NOT
 * LIMITED TO, PROCUREMENT OF SUBSTITUTE GOODS OR SERVICES; LOSS OF USE,
 * DATA, OR PROFITS; OR BUSINESS INTERRUPTION) HOWEVER CAUSED AND ON ANY
 * THEORY OF LIABILITY, WHETHER IN CONTRACT, STRICT LIABILITY, OR TORT
 * (INCLUDING NEGLIGENCE OR OTHERWISE) ARISING IN ANY WAY OUT OF THE USE
 * OF THIS SOFTWARE, EVEN IF ADVISED OF THE POSSIBILITY OF SUCH DAMAGE.
 *
 */

package transport

import (
	"bytes"
	"fmt"
	"io"
	"math"
	"net"
	"strings"
	"sync"
	"time"

	"golang.org/x/net/context"
	"golang.org/x/net/http2"
	"golang.org/x/net/http2/hpack"
	"google.golang.org/grpc/codes"
	"google.golang.org/grpc/credentials"
	"google.golang.org/grpc/grpclog"
	"google.golang.org/grpc/metadata"
	"google.golang.org/grpc/peer"
)

// http2Client implements the ClientTransport interface with HTTP2.
type http2Client struct {
	target    string // server name/addr
	userAgent string
	md        interface{}
	conn      net.Conn             // underlying communication channel
	authInfo  credentials.AuthInfo // auth info about the connection
	nextID    uint32               // the next stream ID to be used

	// writableChan synchronizes write access to the transport.
	// A writer acquires the write lock by sending a value on writableChan
	// and releases it by receiving from writableChan.
	writableChan chan int
	// shutdownChan is closed when Close is called.
	// Blocking operations should select on shutdownChan to avoid
	// blocking forever after Close.
	// TODO(zhaoq): Maybe have a channel context?
	shutdownChan chan struct{}
	// errorChan is closed to notify the I/O error to the caller.
	errorChan chan struct{}
	// goAway is closed to notify the upper layer (i.e., addrConn.transportMonitor)
	// that the server sent GoAway on this transport.
	goAway chan struct{}

	framer *framer
	hBuf   *bytes.Buffer  // the buffer for HPACK encoding
	hEnc   *hpack.Encoder // HPACK encoder

	// controlBuf delivers all the control related tasks (e.g., window
	// updates, reset streams, and various settings) to the controller.
	controlBuf *recvBuffer
	fc         *inFlow
	// sendQuotaPool provides flow control to outbound message.
	sendQuotaPool *quotaPool
	// streamsQuota limits the max number of concurrent streams.
	streamsQuota *quotaPool

	// The scheme used: https if TLS is on, http otherwise.
	scheme string

	creds []credentials.PerRPCCredentials

	mu            sync.Mutex     // guard the following variables
	state         transportState // the state of underlying connection
	activeStreams map[uint32]*Stream
	// The max number of concurrent streams
	maxStreams int
	// the per-stream outbound flow control window size set by the peer.
	streamSendQuota uint32
	// goAwayID records the Last-Stream-ID in the GoAway frame from the server.
	goAwayID uint32
	// prevGoAway ID records the Last-Stream-ID in the previous GOAway frame.
	prevGoAwayID uint32
}

func dial(ctx context.Context, fn func(context.Context, string) (net.Conn, error), addr string) (net.Conn, error) {
	if fn != nil {
		return fn(ctx, addr)
	}
	return dialContext(ctx, "tcp", addr)
}

func isTemporary(err error) bool {
	switch err {
	case io.EOF:
		// Connection closures may be resolved upon retry, and are thus
		// treated as temporary.
		return true
	case context.DeadlineExceeded:
		// In Go 1.7, context.DeadlineExceeded implements Timeout(), and this
		// special case is not needed. Until then, we need to keep this
		// clause.
		return true
	}

	switch err := err.(type) {
	case interface {
		Temporary() bool
	}:
		return err.Temporary()
	case interface {
		Timeout() bool
	}:
		// Timeouts may be resolved upon retry, and are thus treated as
		// temporary.
		return err.Timeout()
	}
	return false
}

// newHTTP2Client constructs a connected ClientTransport to addr based on HTTP2
// and starts to receive messages on it. Non-nil error returns if construction
// fails.
func newHTTP2Client(ctx context.Context, addr TargetInfo, opts ConnectOptions) (_ ClientTransport, err error) {
	scheme := "http"
<<<<<<< HEAD
	conn, err := dial(ctx, opts.Dialer, addr.Addr)
=======
	conn, err := dial(ctx, opts.Dialer, addr)
>>>>>>> b0578483
	if err != nil {
		return nil, connectionErrorf(true, err, "transport: %v", err)
	}
	// Any further errors will close the underlying connection
	defer func(conn net.Conn) {
		if err != nil {
			conn.Close()
		}
	}(conn)
	var authInfo credentials.AuthInfo
	if creds := opts.TransportCredentials; creds != nil {
		scheme = "https"
		conn, authInfo, err = creds.ClientHandshake(ctx, addr.Addr, conn)
		if err != nil {
			// Credentials handshake errors are typically considered permanent
			// to avoid retrying on e.g. bad certificates.
			temp := isTemporary(err)
			return nil, connectionErrorf(temp, err, "transport: %v", err)
		}
	}
	ua := primaryUA
	if opts.UserAgent != "" {
		ua = opts.UserAgent + " " + ua
	}
	var buf bytes.Buffer
	t := &http2Client{
		target:    addr.Addr,
		userAgent: ua,
		md:        addr.Metadata,
		conn:      conn,
		authInfo:  authInfo,
		// The client initiated stream id is odd starting from 1.
		nextID:          1,
		writableChan:    make(chan int, 1),
		shutdownChan:    make(chan struct{}),
		errorChan:       make(chan struct{}),
		goAway:          make(chan struct{}),
		framer:          newFramer(conn),
		hBuf:            &buf,
		hEnc:            hpack.NewEncoder(&buf),
		controlBuf:      newRecvBuffer(),
		fc:              &inFlow{limit: initialConnWindowSize},
		sendQuotaPool:   newQuotaPool(defaultWindowSize),
		scheme:          scheme,
		state:           reachable,
		activeStreams:   make(map[uint32]*Stream),
		creds:           opts.PerRPCCredentials,
		maxStreams:      math.MaxInt32,
		streamSendQuota: defaultWindowSize,
	}
	// Start the reader goroutine for incoming message. Each transport has
	// a dedicated goroutine which reads HTTP2 frame from network. Then it
	// dispatches the frame to the corresponding stream entity.
	go t.reader()
	// Send connection preface to server.
	n, err := t.conn.Write(clientPreface)
	if err != nil {
		t.Close()
		return nil, connectionErrorf(true, err, "transport: %v", err)
	}
	if n != len(clientPreface) {
		t.Close()
		return nil, connectionErrorf(true, err, "transport: preface mismatch, wrote %d bytes; want %d", n, len(clientPreface))
	}
	if initialWindowSize != defaultWindowSize {
		err = t.framer.writeSettings(true, http2.Setting{
			ID:  http2.SettingInitialWindowSize,
			Val: uint32(initialWindowSize),
		})
	} else {
		err = t.framer.writeSettings(true)
	}
	if err != nil {
		t.Close()
		return nil, connectionErrorf(true, err, "transport: %v", err)
	}
	// Adjust the connection flow control window if needed.
	if delta := uint32(initialConnWindowSize - defaultWindowSize); delta > 0 {
		if err := t.framer.writeWindowUpdate(true, 0, delta); err != nil {
			t.Close()
			return nil, connectionErrorf(true, err, "transport: %v", err)
		}
	}
	go t.controller()
	t.writableChan <- 0
	return t, nil
}

func (t *http2Client) newStream(ctx context.Context, callHdr *CallHdr) *Stream {
	// TODO(zhaoq): Handle uint32 overflow of Stream.id.
	s := &Stream{
		id:            t.nextID,
		done:          make(chan struct{}),
		goAway:        make(chan struct{}),
		method:        callHdr.Method,
		sendCompress:  callHdr.SendCompress,
		buf:           newRecvBuffer(),
		fc:            &inFlow{limit: initialWindowSize},
		sendQuotaPool: newQuotaPool(int(t.streamSendQuota)),
		headerChan:    make(chan struct{}),
	}
	t.nextID += 2
	s.windowHandler = func(n int) {
		t.updateWindow(s, uint32(n))
	}
	// The client side stream context should have exactly the same life cycle with the user provided context.
	// That means, s.ctx should be read-only. And s.ctx is done iff ctx is done.
	// So we use the original context here instead of creating a copy.
	s.ctx = ctx
	s.dec = &recvBufferReader{
		ctx:    s.ctx,
		goAway: s.goAway,
		recv:   s.buf,
	}
	return s
}

// NewStream creates a stream and register it into the transport as "active"
// streams.
func (t *http2Client) NewStream(ctx context.Context, callHdr *CallHdr) (_ *Stream, err error) {
	pr := &peer.Peer{
		Addr: t.conn.RemoteAddr(),
	}
	// Attach Auth info if there is any.
	if t.authInfo != nil {
		pr.AuthInfo = t.authInfo
	}
	ctx = peer.NewContext(ctx, pr)
	authData := make(map[string]string)
	for _, c := range t.creds {
		// Construct URI required to get auth request metadata.
		var port string
		if pos := strings.LastIndex(t.target, ":"); pos != -1 {
			// Omit port if it is the default one.
			if t.target[pos+1:] != "443" {
				port = ":" + t.target[pos+1:]
			}
		}
		pos := strings.LastIndex(callHdr.Method, "/")
		if pos == -1 {
			return nil, streamErrorf(codes.InvalidArgument, "transport: malformed method name: %q", callHdr.Method)
		}
		audience := "https://" + callHdr.Host + port + callHdr.Method[:pos]
		data, err := c.GetRequestMetadata(ctx, audience)
		if err != nil {
			return nil, streamErrorf(codes.InvalidArgument, "transport: %v", err)
		}
		for k, v := range data {
			authData[k] = v
		}
	}
	t.mu.Lock()
	if t.activeStreams == nil {
		t.mu.Unlock()
		return nil, ErrConnClosing
	}
	if t.state == draining {
		t.mu.Unlock()
		return nil, ErrStreamDrain
	}
	if t.state != reachable {
		t.mu.Unlock()
		return nil, ErrConnClosing
	}
	checkStreamsQuota := t.streamsQuota != nil
	t.mu.Unlock()
	if checkStreamsQuota {
		sq, err := wait(ctx, nil, nil, t.shutdownChan, t.streamsQuota.acquire())
		if err != nil {
			return nil, err
		}
		// Returns the quota balance back.
		if sq > 1 {
			t.streamsQuota.add(sq - 1)
		}
	}
	if _, err := wait(ctx, nil, nil, t.shutdownChan, t.writableChan); err != nil {
		// Return the quota back now because there is no stream returned to the caller.
		if _, ok := err.(StreamError); ok && checkStreamsQuota {
			t.streamsQuota.add(1)
		}
		return nil, err
	}
	t.mu.Lock()
	if t.state == draining {
		t.mu.Unlock()
		if checkStreamsQuota {
			t.streamsQuota.add(1)
		}
		// Need to make t writable again so that the rpc in flight can still proceed.
		t.writableChan <- 0
		return nil, ErrStreamDrain
	}
	if t.state != reachable {
		t.mu.Unlock()
		return nil, ErrConnClosing
	}
	s := t.newStream(ctx, callHdr)
	t.activeStreams[s.id] = s

	// This stream is not counted when applySetings(...) initialize t.streamsQuota.
	// Reset t.streamsQuota to the right value.
	var reset bool
	if !checkStreamsQuota && t.streamsQuota != nil {
		reset = true
	}
	t.mu.Unlock()
	if reset {
		t.streamsQuota.reset(-1)
	}

	// HPACK encodes various headers. Note that once WriteField(...) is
	// called, the corresponding headers/continuation frame has to be sent
	// because hpack.Encoder is stateful.
	t.hBuf.Reset()
	t.hEnc.WriteField(hpack.HeaderField{Name: ":method", Value: "POST"})
	t.hEnc.WriteField(hpack.HeaderField{Name: ":scheme", Value: t.scheme})
	t.hEnc.WriteField(hpack.HeaderField{Name: ":path", Value: callHdr.Method})
	t.hEnc.WriteField(hpack.HeaderField{Name: ":authority", Value: callHdr.Host})
	t.hEnc.WriteField(hpack.HeaderField{Name: "content-type", Value: "application/grpc"})
	t.hEnc.WriteField(hpack.HeaderField{Name: "user-agent", Value: t.userAgent})
	t.hEnc.WriteField(hpack.HeaderField{Name: "te", Value: "trailers"})

	if callHdr.SendCompress != "" {
		t.hEnc.WriteField(hpack.HeaderField{Name: "grpc-encoding", Value: callHdr.SendCompress})
	}
	if dl, ok := ctx.Deadline(); ok {
		// Send out timeout regardless its value. The server can detect timeout context by itself.
		timeout := dl.Sub(time.Now())
		t.hEnc.WriteField(hpack.HeaderField{Name: "grpc-timeout", Value: encodeTimeout(timeout)})
	}

	for k, v := range authData {
		// Capital header names are illegal in HTTP/2.
		k = strings.ToLower(k)
		t.hEnc.WriteField(hpack.HeaderField{Name: k, Value: v})
	}
	var (
		hasMD      bool
		endHeaders bool
	)
	if md, ok := metadata.FromContext(ctx); ok {
		hasMD = true
		for k, v := range md {
			// HTTP doesn't allow you to set pseudoheaders after non pseudoheaders were set.
			if isReservedHeader(k) {
				continue
			}
			for _, entry := range v {
				t.hEnc.WriteField(hpack.HeaderField{Name: k, Value: entry})
			}
		}
	}
	if md, ok := t.md.(*metadata.MD); ok {
		for k, v := range *md {
			if isReservedHeader(k) {
				continue
			}
			for _, entry := range v {
				t.hEnc.WriteField(hpack.HeaderField{Name: k, Value: entry})
			}
		}
	}
	first := true
	// Sends the headers in a single batch even when they span multiple frames.
	for !endHeaders {
		size := t.hBuf.Len()
		if size > http2MaxFrameLen {
			size = http2MaxFrameLen
		} else {
			endHeaders = true
		}
		var flush bool
		if endHeaders && (hasMD || callHdr.Flush) {
			flush = true
		}
		if first {
			// Sends a HeadersFrame to server to start a new stream.
			p := http2.HeadersFrameParam{
				StreamID:      s.id,
				BlockFragment: t.hBuf.Next(size),
				EndStream:     false,
				EndHeaders:    endHeaders,
			}
			// Do a force flush for the buffered frames iff it is the last headers frame
			// and there is header metadata to be sent. Otherwise, there is flushing until
			// the corresponding data frame is written.
			err = t.framer.writeHeaders(flush, p)
			first = false
		} else {
			// Sends Continuation frames for the leftover headers.
			err = t.framer.writeContinuation(flush, s.id, endHeaders, t.hBuf.Next(size))
		}
		if err != nil {
			t.notifyError(err)
			return nil, connectionErrorf(true, err, "transport: %v", err)
		}
	}
	t.writableChan <- 0
	return s, nil
}

// CloseStream clears the footprint of a stream when the stream is not needed any more.
// This must not be executed in reader's goroutine.
func (t *http2Client) CloseStream(s *Stream, err error) {
	var updateStreams bool
	t.mu.Lock()
	if t.activeStreams == nil {
		t.mu.Unlock()
		return
	}
	if t.streamsQuota != nil {
		updateStreams = true
	}
	delete(t.activeStreams, s.id)
	if t.state == draining && len(t.activeStreams) == 0 {
		// The transport is draining and s is the last live stream on t.
		t.mu.Unlock()
		t.Close()
		return
	}
	t.mu.Unlock()
	if updateStreams {
		t.streamsQuota.add(1)
	}
	s.mu.Lock()
	if q := s.fc.resetPendingData(); q > 0 {
		if n := t.fc.onRead(q); n > 0 {
			t.controlBuf.put(&windowUpdate{0, n})
		}
	}
	if s.state == streamDone {
		s.mu.Unlock()
		return
	}
	if !s.headerDone {
		close(s.headerChan)
		s.headerDone = true
	}
	s.state = streamDone
	s.mu.Unlock()
	if se, ok := err.(StreamError); ok && se.Code != codes.DeadlineExceeded {
		t.controlBuf.put(&resetStream{s.id, http2.ErrCodeCancel})
	}
}

// Close kicks off the shutdown process of the transport. This should be called
// only once on a transport. Once it is called, the transport should not be
// accessed any more.
func (t *http2Client) Close() (err error) {
	t.mu.Lock()
	if t.state == closing {
		t.mu.Unlock()
		return
	}
	if t.state == reachable || t.state == draining {
		close(t.errorChan)
	}
	t.state = closing
	t.mu.Unlock()
	close(t.shutdownChan)
	err = t.conn.Close()
	t.mu.Lock()
	streams := t.activeStreams
	t.activeStreams = nil
	t.mu.Unlock()
	// Notify all active streams.
	for _, s := range streams {
		s.mu.Lock()
		if !s.headerDone {
			close(s.headerChan)
			s.headerDone = true
		}
		s.mu.Unlock()
		s.write(recvMsg{err: ErrConnClosing})
	}
	return
}

func (t *http2Client) GracefulClose() error {
	t.mu.Lock()
	switch t.state {
	case unreachable:
		// The server may close the connection concurrently. t is not available for
		// any streams. Close it now.
		t.mu.Unlock()
		t.Close()
		return nil
	case closing:
		t.mu.Unlock()
		return nil
	}
	// Notify the streams which were initiated after the server sent GOAWAY.
	select {
	case <-t.goAway:
		n := t.prevGoAwayID
		if n == 0 && t.nextID > 1 {
			n = t.nextID - 2
		}
		m := t.goAwayID + 2
		if m == 2 {
			m = 1
		}
		for i := m; i <= n; i += 2 {
			if s, ok := t.activeStreams[i]; ok {
				close(s.goAway)
			}
		}
	default:
	}
	if t.state == draining {
		t.mu.Unlock()
		return nil
	}
	t.state = draining
	active := len(t.activeStreams)
	t.mu.Unlock()
	if active == 0 {
		return t.Close()
	}
	return nil
}

// Write formats the data into HTTP2 data frame(s) and sends it out. The caller
// should proceed only if Write returns nil.
// TODO(zhaoq): opts.Delay is ignored in this implementation. Support it later
// if it improves the performance.
func (t *http2Client) Write(s *Stream, data []byte, opts *Options) error {
	r := bytes.NewBuffer(data)
	for {
		var p []byte
		if r.Len() > 0 {
			size := http2MaxFrameLen
			s.sendQuotaPool.add(0)
			// Wait until the stream has some quota to send the data.
			sq, err := wait(s.ctx, s.done, s.goAway, t.shutdownChan, s.sendQuotaPool.acquire())
			if err != nil {
				return err
			}
			t.sendQuotaPool.add(0)
			// Wait until the transport has some quota to send the data.
			tq, err := wait(s.ctx, s.done, s.goAway, t.shutdownChan, t.sendQuotaPool.acquire())
			if err != nil {
				if _, ok := err.(StreamError); ok || err == io.EOF {
					t.sendQuotaPool.cancel()
				}
				return err
			}
			if sq < size {
				size = sq
			}
			if tq < size {
				size = tq
			}
			p = r.Next(size)
			ps := len(p)
			if ps < sq {
				// Overbooked stream quota. Return it back.
				s.sendQuotaPool.add(sq - ps)
			}
			if ps < tq {
				// Overbooked transport quota. Return it back.
				t.sendQuotaPool.add(tq - ps)
			}
		}
		var (
			endStream  bool
			forceFlush bool
		)
		if opts.Last && r.Len() == 0 {
			endStream = true
		}
		// Indicate there is a writer who is about to write a data frame.
		t.framer.adjustNumWriters(1)
		// Got some quota. Try to acquire writing privilege on the transport.
		if _, err := wait(s.ctx, s.done, s.goAway, t.shutdownChan, t.writableChan); err != nil {
			if _, ok := err.(StreamError); ok || err == io.EOF {
				// Return the connection quota back.
				t.sendQuotaPool.add(len(p))
			}
			if t.framer.adjustNumWriters(-1) == 0 {
				// This writer is the last one in this batch and has the
				// responsibility to flush the buffered frames. It queues
				// a flush request to controlBuf instead of flushing directly
				// in order to avoid the race with other writing or flushing.
				t.controlBuf.put(&flushIO{})
			}
			return err
		}
		select {
		case <-s.ctx.Done():
			t.sendQuotaPool.add(len(p))
			if t.framer.adjustNumWriters(-1) == 0 {
				t.controlBuf.put(&flushIO{})
			}
			t.writableChan <- 0
			return ContextErr(s.ctx.Err())
		default:
		}
		if r.Len() == 0 && t.framer.adjustNumWriters(0) == 1 {
			// Do a force flush iff this is last frame for the entire gRPC message
			// and the caller is the only writer at this moment.
			forceFlush = true
		}
		// If WriteData fails, all the pending streams will be handled
		// by http2Client.Close(). No explicit CloseStream() needs to be
		// invoked.
		if err := t.framer.writeData(forceFlush, s.id, endStream, p); err != nil {
			t.notifyError(err)
			return connectionErrorf(true, err, "transport: %v", err)
		}
		if t.framer.adjustNumWriters(-1) == 0 {
			t.framer.flushWrite()
		}
		t.writableChan <- 0
		if r.Len() == 0 {
			break
		}
	}
	if !opts.Last {
		return nil
	}
	s.mu.Lock()
	if s.state != streamDone {
		s.state = streamWriteDone
	}
	s.mu.Unlock()
	return nil
}

func (t *http2Client) getStream(f http2.Frame) (*Stream, bool) {
	t.mu.Lock()
	defer t.mu.Unlock()
	s, ok := t.activeStreams[f.Header().StreamID]
	return s, ok
}

// updateWindow adjusts the inbound quota for the stream and the transport.
// Window updates will deliver to the controller for sending when
// the cumulative quota exceeds the corresponding threshold.
func (t *http2Client) updateWindow(s *Stream, n uint32) {
	s.mu.Lock()
	defer s.mu.Unlock()
	if s.state == streamDone {
		return
	}
	if w := t.fc.onRead(n); w > 0 {
		t.controlBuf.put(&windowUpdate{0, w})
	}
	if w := s.fc.onRead(n); w > 0 {
		t.controlBuf.put(&windowUpdate{s.id, w})
	}
}

func (t *http2Client) handleData(f *http2.DataFrame) {
	size := len(f.Data())
	if err := t.fc.onData(uint32(size)); err != nil {
		t.notifyError(connectionErrorf(true, err, "%v", err))
		return
	}
	// Select the right stream to dispatch.
	s, ok := t.getStream(f)
	if !ok {
		if w := t.fc.onRead(uint32(size)); w > 0 {
			t.controlBuf.put(&windowUpdate{0, w})
		}
		return
	}
	if size > 0 {
		s.mu.Lock()
		if s.state == streamDone {
			s.mu.Unlock()
			// The stream has been closed. Release the corresponding quota.
			if w := t.fc.onRead(uint32(size)); w > 0 {
				t.controlBuf.put(&windowUpdate{0, w})
			}
			return
		}
		if err := s.fc.onData(uint32(size)); err != nil {
			s.state = streamDone
			s.statusCode = codes.Internal
			s.statusDesc = err.Error()
			close(s.done)
			s.mu.Unlock()
			s.write(recvMsg{err: io.EOF})
			t.controlBuf.put(&resetStream{s.id, http2.ErrCodeFlowControl})
			return
		}
		s.mu.Unlock()
		// TODO(bradfitz, zhaoq): A copy is required here because there is no
		// guarantee f.Data() is consumed before the arrival of next frame.
		// Can this copy be eliminated?
		data := make([]byte, size)
		copy(data, f.Data())
		s.write(recvMsg{data: data})
	}
	// The server has closed the stream without sending trailers.  Record that
	// the read direction is closed, and set the status appropriately.
	if f.FrameHeader.Flags.Has(http2.FlagDataEndStream) {
		s.mu.Lock()
		if s.state == streamDone {
			s.mu.Unlock()
			return
		}
		s.state = streamDone
		s.statusCode = codes.Internal
		s.statusDesc = "server closed the stream without sending trailers"
		close(s.done)
		s.mu.Unlock()
		s.write(recvMsg{err: io.EOF})
	}
}

func (t *http2Client) handleRSTStream(f *http2.RSTStreamFrame) {
	s, ok := t.getStream(f)
	if !ok {
		return
	}
	s.mu.Lock()
	if s.state == streamDone {
		s.mu.Unlock()
		return
	}
	s.state = streamDone
	if !s.headerDone {
		close(s.headerChan)
		s.headerDone = true
	}
	s.statusCode, ok = http2ErrConvTab[http2.ErrCode(f.ErrCode)]
	if !ok {
		grpclog.Println("transport: http2Client.handleRSTStream found no mapped gRPC status for the received http2 error ", f.ErrCode)
		s.statusCode = codes.Unknown
	}
	s.statusDesc = fmt.Sprintf("stream terminated by RST_STREAM with error code: %d", f.ErrCode)
	close(s.done)
	s.mu.Unlock()
	s.write(recvMsg{err: io.EOF})
}

func (t *http2Client) handleSettings(f *http2.SettingsFrame) {
	if f.IsAck() {
		return
	}
	var ss []http2.Setting
	f.ForeachSetting(func(s http2.Setting) error {
		ss = append(ss, s)
		return nil
	})
	// The settings will be applied once the ack is sent.
	t.controlBuf.put(&settings{ack: true, ss: ss})
}

func (t *http2Client) handlePing(f *http2.PingFrame) {
	if f.IsAck() { // Do nothing.
		return
	}
	pingAck := &ping{ack: true}
	copy(pingAck.data[:], f.Data[:])
	t.controlBuf.put(pingAck)
}

func (t *http2Client) handleGoAway(f *http2.GoAwayFrame) {
	t.mu.Lock()
	if t.state == reachable || t.state == draining {
		if f.LastStreamID > 0 && f.LastStreamID%2 != 1 {
			t.mu.Unlock()
			t.notifyError(connectionErrorf(true, nil, "received illegal http2 GOAWAY frame: stream ID %d is even", f.LastStreamID))
			return
		}
		select {
		case <-t.goAway:
			id := t.goAwayID
			// t.goAway has been closed (i.e.,multiple GoAways).
			if id < f.LastStreamID {
				t.mu.Unlock()
				t.notifyError(connectionErrorf(true, nil, "received illegal http2 GOAWAY frame: previously recv GOAWAY frame with LastStramID %d, currently recv %d", id, f.LastStreamID))
				return
			}
			t.prevGoAwayID = id
			t.goAwayID = f.LastStreamID
			t.mu.Unlock()
			return
		default:
		}
		t.goAwayID = f.LastStreamID
		close(t.goAway)
	}
	t.mu.Unlock()
}

func (t *http2Client) handleWindowUpdate(f *http2.WindowUpdateFrame) {
	id := f.Header().StreamID
	incr := f.Increment
	if id == 0 {
		t.sendQuotaPool.add(int(incr))
		return
	}
	if s, ok := t.getStream(f); ok {
		s.sendQuotaPool.add(int(incr))
	}
}

// operateHeaders takes action on the decoded headers.
func (t *http2Client) operateHeaders(frame *http2.MetaHeadersFrame) {
	s, ok := t.getStream(frame)
	if !ok {
		return
	}
	var state decodeState
	for _, hf := range frame.Fields {
		state.processHeaderField(hf)
	}
	if state.err != nil {
		s.mu.Lock()
		if !s.headerDone {
			close(s.headerChan)
			s.headerDone = true
		}
		s.mu.Unlock()
		s.write(recvMsg{err: state.err})
		// Something wrong. Stops reading even when there is remaining.
		return
	}

	endStream := frame.StreamEnded()

	s.mu.Lock()
	if !endStream {
		s.recvCompress = state.encoding
	}
	if !s.headerDone {
		if !endStream && len(state.mdata) > 0 {
			s.header = state.mdata
		}
		close(s.headerChan)
		s.headerDone = true
	}
	if !endStream || s.state == streamDone {
		s.mu.Unlock()
		return
	}

	if len(state.mdata) > 0 {
		s.trailer = state.mdata
	}
	s.statusCode = state.statusCode
	s.statusDesc = state.statusDesc
	close(s.done)
	s.state = streamDone
	s.mu.Unlock()
	s.write(recvMsg{err: io.EOF})
}

func handleMalformedHTTP2(s *Stream, err error) {
	s.mu.Lock()
	if !s.headerDone {
		close(s.headerChan)
		s.headerDone = true
	}
	s.mu.Unlock()
	s.write(recvMsg{err: err})
}

// reader runs as a separate goroutine in charge of reading data from network
// connection.
//
// TODO(zhaoq): currently one reader per transport. Investigate whether this is
// optimal.
// TODO(zhaoq): Check the validity of the incoming frame sequence.
func (t *http2Client) reader() {
	// Check the validity of server preface.
	frame, err := t.framer.readFrame()
	if err != nil {
		t.notifyError(err)
		return
	}
	sf, ok := frame.(*http2.SettingsFrame)
	if !ok {
		t.notifyError(err)
		return
	}
	t.handleSettings(sf)

	// loop to keep reading incoming messages on this transport.
	for {
		frame, err := t.framer.readFrame()
		if err != nil {
			// Abort an active stream if the http2.Framer returns a
			// http2.StreamError. This can happen only if the server's response
			// is malformed http2.
			if se, ok := err.(http2.StreamError); ok {
				t.mu.Lock()
				s := t.activeStreams[se.StreamID]
				t.mu.Unlock()
				if s != nil {
					// use error detail to provide better err message
					handleMalformedHTTP2(s, streamErrorf(http2ErrConvTab[se.Code], "%v", t.framer.errorDetail()))
				}
				continue
			} else {
				// Transport error.
				t.notifyError(err)
				return
			}
		}
		switch frame := frame.(type) {
		case *http2.MetaHeadersFrame:
			t.operateHeaders(frame)
		case *http2.DataFrame:
			t.handleData(frame)
		case *http2.RSTStreamFrame:
			t.handleRSTStream(frame)
		case *http2.SettingsFrame:
			t.handleSettings(frame)
		case *http2.PingFrame:
			t.handlePing(frame)
		case *http2.GoAwayFrame:
			t.handleGoAway(frame)
		case *http2.WindowUpdateFrame:
			t.handleWindowUpdate(frame)
		default:
			grpclog.Printf("transport: http2Client.reader got unhandled frame type %v.", frame)
		}
	}
}

func (t *http2Client) applySettings(ss []http2.Setting) {
	for _, s := range ss {
		switch s.ID {
		case http2.SettingMaxConcurrentStreams:
			// TODO(zhaoq): This is a hack to avoid significant refactoring of the
			// code to deal with the unrealistic int32 overflow. Probably will try
			// to find a better way to handle this later.
			if s.Val > math.MaxInt32 {
				s.Val = math.MaxInt32
			}
			t.mu.Lock()
			reset := t.streamsQuota != nil
			if !reset {
				t.streamsQuota = newQuotaPool(int(s.Val) - len(t.activeStreams))
			}
			ms := t.maxStreams
			t.maxStreams = int(s.Val)
			t.mu.Unlock()
			if reset {
				t.streamsQuota.reset(int(s.Val) - ms)
			}
		case http2.SettingInitialWindowSize:
			t.mu.Lock()
			for _, stream := range t.activeStreams {
				// Adjust the sending quota for each stream.
				stream.sendQuotaPool.reset(int(s.Val - t.streamSendQuota))
			}
			t.streamSendQuota = s.Val
			t.mu.Unlock()
		}
	}
}

// controller running in a separate goroutine takes charge of sending control
// frames (e.g., window update, reset stream, setting, etc.) to the server.
func (t *http2Client) controller() {
	for {
		select {
		case i := <-t.controlBuf.get():
			t.controlBuf.load()
			select {
			case <-t.writableChan:
				switch i := i.(type) {
				case *windowUpdate:
					t.framer.writeWindowUpdate(true, i.streamID, i.increment)
				case *settings:
					if i.ack {
						t.framer.writeSettingsAck(true)
						t.applySettings(i.ss)
					} else {
						t.framer.writeSettings(true, i.ss...)
					}
				case *resetStream:
					t.framer.writeRSTStream(true, i.streamID, i.code)
				case *flushIO:
					t.framer.flushWrite()
				case *ping:
					t.framer.writePing(true, i.ack, i.data)
				default:
					grpclog.Printf("transport: http2Client.controller got unexpected item type %v\n", i)
				}
				t.writableChan <- 0
				continue
			case <-t.shutdownChan:
				return
			}
		case <-t.shutdownChan:
			return
		}
	}
}

func (t *http2Client) Error() <-chan struct{} {
	return t.errorChan
}

func (t *http2Client) GoAway() <-chan struct{} {
	return t.goAway
}

func (t *http2Client) notifyError(err error) {
	t.mu.Lock()
	// make sure t.errorChan is closed only once.
	if t.state == draining {
		t.mu.Unlock()
		t.Close()
		return
	}
	if t.state == reachable {
		t.state = unreachable
		close(t.errorChan)
		grpclog.Printf("transport: http2Client.notifyError got notified that the client transport was broken %v.", err)
	}
	t.mu.Unlock()
}<|MERGE_RESOLUTION|>--- conflicted
+++ resolved
@@ -148,11 +148,7 @@
 // fails.
 func newHTTP2Client(ctx context.Context, addr TargetInfo, opts ConnectOptions) (_ ClientTransport, err error) {
 	scheme := "http"
-<<<<<<< HEAD
 	conn, err := dial(ctx, opts.Dialer, addr.Addr)
-=======
-	conn, err := dial(ctx, opts.Dialer, addr)
->>>>>>> b0578483
 	if err != nil {
 		return nil, connectionErrorf(true, err, "transport: %v", err)
 	}
